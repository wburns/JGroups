package org.jgroups.demos;

import java.io.DataInput;
import java.io.DataOutput;
import java.io.IOException;
import java.nio.ByteBuffer;
import java.util.ArrayDeque;
import java.util.Arrays;
import java.util.Queue;
import java.util.Random;
import java.util.concurrent.Callable;
import java.util.concurrent.ExecutorService;
import java.util.concurrent.Executors;
import java.util.concurrent.Future;
import java.util.concurrent.ThreadFactory;
import java.util.concurrent.TimeUnit;
import java.util.concurrent.atomic.AtomicInteger;

import org.jgroups.JChannel;
import org.jgroups.blocks.executor.ExecutionCompletionService;
import org.jgroups.blocks.executor.ExecutionRunner;
import org.jgroups.blocks.executor.ExecutionService;
import org.jgroups.jmx.JmxConfigurator;
import org.jgroups.util.Streamable;
import org.jgroups.util.Util;

public class ExecutionServiceDemo {
    protected String props;
    protected JChannel ch;
    protected ExecutionService execution_service;
    protected String name;
    protected ExecutionRunner runner;
    protected int size;
    protected boolean printValues;
    protected Random random;
    
    protected ExecutorService executor;
    protected Queue<Future<?>> queue;

    public ExecutionServiceDemo(String props, String name, int size) {
        this.props=props;
        this.name=name;
        queue=new ArrayDeque<Future<?>>();
        executor = Executors.newCachedThreadPool(new ThreadFactory() {
            
            @Override
            public Thread newThread(Runnable r) {
                Thread thread = new Thread(r, "Consumer-" + 
                    poolNumber.getAndIncrement());
                thread.setDaemon(true);
                return thread;
            }
            AtomicInteger poolNumber = new AtomicInteger();
        });
        this.size=size;
    }
    
    public static void main(String[] args) throws Exception {
        String props=null;
        String name=null;
        String size="1000";
        

        for(int i=0; i < args.length; i++) {
            if(args[i].equals("-props")) {
                props=args[++i];
                continue;
            }
            if(args[i].equals("-name")) {
                name=args[++i];
                continue;
            }


            help();
            return;
        }

        ExecutionServiceDemo demo=new ExecutionServiceDemo(props, name, 
            Integer.valueOf(size));
        demo.start();
    }
    
    protected static class ByteBufferStreamable implements Streamable {
        
        protected ByteBuffer buffer;
        
        public ByteBufferStreamable() {

        }
        
        protected ByteBufferStreamable(ByteBuffer buffer) {
            this.buffer = buffer;
        }

        @Override
        public void writeTo(DataOutputStream out) throws IOException {
            int size = buffer.limit() - buffer.position();
            out.writeInt(size);
            out.write(buffer.array(), buffer.position(), size);
        }

        @Override
        public void readFrom(DataInputStream in) throws IOException,
                IllegalAccessException, InstantiationException {
            buffer = ByteBuffer.allocate(in.readInt());
            in.readFully(buffer.array());
        }
        
    }
    
    public void start() throws Exception {
        ch=new JChannel(props);
        if(name != null)
            ch.setName(name);
        execution_service=new ExecutionService(ch);
        runner=new ExecutionRunner(ch);
        ch.connect("executing-cluster");
        JmxConfigurator.registerChannel(ch, Util.getMBeanServer(), 
            "execution-service", ch.getClusterName(), true);
        
        // Start a consumer
        queue.add(executor.submit(runner));
        random = new Random();
        printValues = false;

        try {
            loop();
        }
        catch(Exception e) {
            e.printStackTrace();
        }
        finally {
            Util.close(ch);
        }
    }
    
    public static class SortingByteCallable implements Callable<ByteBufferStreamable>, Streamable {
        public SortingByteCallable() {
        }
        public SortingByteCallable(byte[] bytes, int offset, int size) {
            buffer = ByteBuffer.wrap(bytes, offset, size);
        }
        
        @Override
        public ByteBufferStreamable call() throws Exception {
            Arrays.sort(buffer.array(), buffer.position(), buffer.limit());
            return new ByteBufferStreamable(buffer);
        }
        
        protected ByteBuffer buffer;

        // We copy over as a single array with no offset
        @Override
<<<<<<< HEAD
        public void writeTo(DataOutputStream out) throws IOException {
            Util.writeStreamable(new ByteBufferStreamable(buffer), out);
=======
        public void writeTo(DataOutput out) throws IOException {
            out.writeInt(size);
            out.write(bytes, offset, size);
>>>>>>> 872bf41c
        }

        @Override
        public void readFrom(DataInput in) throws IOException,
                IllegalAccessException, InstantiationException {
<<<<<<< HEAD
            buffer = ((ByteBufferStreamable)Util.readStreamable(
                ByteBufferStreamable.class, in)).buffer;
=======
            bytes = new byte[in.readInt()];
            in.readFully(bytes, 0, bytes.length);
>>>>>>> 872bf41c
        }
    }
    
    /**
     * Sorts 2 byte arrys into a larger byte array
     * 
     * @author wburns
     */
    public static class SortingTwoByteCallable implements Callable<ByteBufferStreamable>, Streamable {
        protected ByteBuffer bytes1;
        protected ByteBuffer bytes2;
        
        public SortingTwoByteCallable() {
            
        }
        public SortingTwoByteCallable(ByteBufferStreamable bytes1, ByteBufferStreamable bytes2) {
            this.bytes1=bytes1.buffer;
            this.bytes2=bytes2.buffer;
        }
        
        @Override
        public ByteBufferStreamable call() throws Exception {
            ByteBuffer results = ByteBuffer.allocate(bytes1.remaining() + 
                bytes2.remaining());
            int i = bytes1.position();
            int j = bytes2.position();
            byte[] byteArray1 = bytes1.array();
            byte[] byteArray2 = bytes2.array();
            int byte1Max = bytes1.limit();
            int byte2Max = bytes2.limit();
            while (i < byte1Max && j < byte2Max) {
                if (byteArray1[i] < byteArray2[j]) {
                    results.put(byteArray1[i++]);
                }
                else {
                    results.put(byteArray2[j++]);
                }
            }
            if (i < byte1Max) {
                results.put(byteArray1, i, byte1Max - i);
            }
            else if (j < byte2Max) {
                results.put(byteArray2, j, byte2Max - j);
            }
            results.flip();
            return new ByteBufferStreamable(results);
        }
        
        @Override
<<<<<<< HEAD
        public void writeTo(DataOutputStream out) throws IOException {
            Util.writeStreamable(new ByteBufferStreamable(bytes1), out);
            Util.writeStreamable(new ByteBufferStreamable(bytes2), out);
=======
        public void writeTo(DataOutput out) throws IOException {
            out.writeInt(bytes1.length);
            out.write(bytes1);
            out.writeInt(bytes2.length);
            out.write(bytes2);
>>>>>>> 872bf41c
        }

        @Override
        public void readFrom(DataInput in) throws IOException,
                IllegalAccessException, InstantiationException {
            bytes1 = ((ByteBufferStreamable)Util.readStreamable(
                ByteBufferStreamable.class, in)).buffer;
            
            bytes2 = ((ByteBufferStreamable)Util.readStreamable(
                ByteBufferStreamable.class, in)).buffer;
        }
    }
    
    protected void loop() throws Exception {
        while(ch.isConnected()) {
            String line=Util.readStringFromStdin(": ");
            if(line.startsWith("quit") || line.startsWith("exit"))
                break;

            if(line.startsWith("submit")) {
                int randomNumbers = Integer.parseInt(line.substring("submit".length()).trim());
                // Parse numbers and break into parts
                byte[] numbers = new byte[randomNumbers];
                
                for (int i = 0; i < randomNumbers; ++i) {
                    numbers[i] = (byte)random.nextInt(256);
                }
                
                if (printValues)
                    System.out.println("Original Numbers: " + 
                        Arrays.toString(numbers));
                
                ExecutionCompletionService<ByteBufferStreamable> completion = 
                    new ExecutionCompletionService<ByteBufferStreamable>(execution_service);
                
                long beginDistributed = System.nanoTime();
                int chunks = numbers.length / size;
                for (int i = 0; i < chunks; ++i) {
                    completion.submit(new SortingByteCallable(numbers, size * i, size));
                }

                int futureNumber = chunks;
                int leftOver = numbers.length % size;
                if (leftOver != 0) {
                    completion.submit(new SortingByteCallable(numbers, numbers.length - leftOver, leftOver));
                    futureNumber++;
                }
                
                Future<ByteBufferStreamable> finalValue;
                if (futureNumber > 1) {
                    Future<ByteBufferStreamable> result = null;
                    while (true) {
                        result = completion.take();
                        if (--futureNumber >= 1) {
                            Future<ByteBufferStreamable> result2 = completion.take();
                            completion.submit(new SortingTwoByteCallable(result.get(), result2.get()));
                        }
                        else {
                            break;
                        }
                    }
                    
                    finalValue = result;
                }
                else {
                    finalValue = completion.take();
                }
                
                ByteBufferStreamable results = finalValue.get();
                
                long totalDistributed = System.nanoTime() - beginDistributed;
                if (printValues) {
                    System.out.println("Sorted values: " + Arrays.toString(
                        results.buffer.array()));
                }
                System.out.println("Distributed Sort Took: " + Util.printTime(totalDistributed, TimeUnit.NANOSECONDS));
                
                long beginLocal = System.nanoTime();
                Arrays.sort(numbers);
                System.out.println("      Local Sort Took: " + Util.printTime((System.nanoTime() - beginLocal), TimeUnit.NANOSECONDS));
            }
            else  if(line.startsWith("consumer")) {
                // Parse stop start and add or remove
                if (line.contains("start")) {
                    queue.add(executor.submit(runner));
                    System.out.println("Started Consumer - running " + queue.size() + " consumers");
                }
                else if (line.contains("stop")) {
                    queue.remove().cancel(true);
                    System.out.println("Stopped Consumer - running " + queue.size() + " consumers");
                }
                else {
                    System.out.println("Consumers Running Locally: " + queue.size());
                }
            }
            else if(line.startsWith("size")) {
                String thresholdSize = line.substring("size".length()).trim();
                if (thresholdSize.length() > 0) {
                    int size = Integer.parseInt(thresholdSize);
                    
                    this.size = size;
                    System.out.println("Changed sort threshold size to " + size);
                }
                else {
                    System.out.println("Threshold Size: " + size);
                }
            }
            else if(line.startsWith("print")) {
                printValues = !printValues;
                System.out.println("Print Arrays: " + printValues);
            }
            else if(line.startsWith("view"))
                System.out.println("View: " + ch.getView());
            else if(line.startsWith("help"))
                help();
        }
    }


    protected static void help() {
        System.out.println("\nExecutionServiceDemo [-props properties] [-name name]\n" +
                             "Default Values:\n\n" +
                             "One Consumer\n" +
                             "Threshold size: 1000\n" +
                             "Print disabled\n\n" +
                             "Valid commands:\n\n" +
                             "submit (amount of numbers to generate)\n" +
                             "consumer (start) | (stop)\n" +
                             "size (value)\n" +
                             "print");
        System.out.println("\nExample:\nsubmit 2000000\nconsumer start\nconsumer stop\nsize 1000000\nprint");
    }
}<|MERGE_RESOLUTION|>--- conflicted
+++ resolved
@@ -152,26 +152,15 @@
 
         // We copy over as a single array with no offset
         @Override
-<<<<<<< HEAD
-        public void writeTo(DataOutputStream out) throws IOException {
+        public void writeTo(DataOutput out) throws IOException {
             Util.writeStreamable(new ByteBufferStreamable(buffer), out);
-=======
-        public void writeTo(DataOutput out) throws IOException {
-            out.writeInt(size);
-            out.write(bytes, offset, size);
->>>>>>> 872bf41c
         }
 
         @Override
         public void readFrom(DataInput in) throws IOException,
                 IllegalAccessException, InstantiationException {
-<<<<<<< HEAD
             buffer = ((ByteBufferStreamable)Util.readStreamable(
                 ByteBufferStreamable.class, in)).buffer;
-=======
-            bytes = new byte[in.readInt()];
-            in.readFully(bytes, 0, bytes.length);
->>>>>>> 872bf41c
         }
     }
     
@@ -221,17 +210,9 @@
         }
         
         @Override
-<<<<<<< HEAD
-        public void writeTo(DataOutputStream out) throws IOException {
+        public void writeTo(DataOutput out) throws IOException {
             Util.writeStreamable(new ByteBufferStreamable(bytes1), out);
             Util.writeStreamable(new ByteBufferStreamable(bytes2), out);
-=======
-        public void writeTo(DataOutput out) throws IOException {
-            out.writeInt(bytes1.length);
-            out.write(bytes1);
-            out.writeInt(bytes2.length);
-            out.write(bytes2);
->>>>>>> 872bf41c
         }
 
         @Override
